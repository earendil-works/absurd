--- conflicted
+++ resolved
@@ -2,11 +2,8 @@
 
 on:
   push:
-<<<<<<< HEAD
     branches:
       - '**'
-=======
->>>>>>> 05e3546d
   pull_request:
     branches:
       - 'main'
